--- conflicted
+++ resolved
@@ -111,7 +111,6 @@
         let has_scaling_drift = config
             .scaling
             .as_ref()
-<<<<<<< HEAD
             .map(|config_scaling_settings| {
                 config_scaling_settings
                     .desired_replicas
@@ -120,12 +119,7 @@
             })
             .unwrap_or(false); // scaling config not set in the config
 
-        if (args.sync && args.desired_replicas.is_some()) && has_scaling_drift {
-=======
-            .map(|scaling| scaling.desired_replicas != scaling_config.desired_replicas())
-            .unwrap_or(true);
         if (args.sync || args.desired_replicas.is_some()) && has_scaling_drift {
->>>>>>> 5c837583
             config.set_scaling_config(ScalingSettings {
                 desired_replicas: Some(scaling_config.desired_replicas()),
             });
