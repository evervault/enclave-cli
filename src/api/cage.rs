use crate::config::ValidatedCageBuildConfig;

use super::client::{ApiClient, ApiClientError, ApiResult, GenericApiClient, HandleResponse};
use super::AuthMode;
use reqwest::Client;
use serde::{Deserialize, Serialize};

#[cfg(test)]
use mockall::automock;

#[derive(Clone)]
pub struct CagesClient {
    inner: GenericApiClient,
}

impl ApiClient for CagesClient {
    fn auth(&self) -> &AuthMode {
        self.inner.auth()
    }

    fn update_auth(&mut self, auth: AuthMode) -> Result<(), ApiClientError> {
        self.inner.update_auth(auth)
    }

    fn client(&self) -> &Client {
        self.inner.client()
    }

    fn base_url(&self) -> String {
        let api_base = self.inner.base_url();
        format!("{}/v2/cages", api_base)
    }
}

#[async_trait::async_trait]
#[cfg_attr(test, automock)]
pub trait CageApi {
    async fn create_cage(&self, cage_create_payload: CreateCageRequest) -> ApiResult<Cage>;
    async fn create_cage_deployment_intent(
        &self,
        cage_uuid: &str,
        payload: CreateCageDeploymentIntentRequest,
    ) -> ApiResult<CreateCageDeploymentIntentResponse>;
    async fn create_cage_signing_cert_ref(
        &self,
        payload: CreateCageSigningCertRefRequest,
    ) -> ApiResult<CreateCageSigningCertRefResponse>;
    async fn get_cages(&self) -> ApiResult<GetCagesResponse>;
    async fn get_cage(&self, cage_uuid: &str) -> ApiResult<GetCageResponse>;
    async fn get_app_keys(&self, team_uuid: &str, app_uuid: &str) -> ApiResult<GetKeysResponse>;
    async fn add_env_var(&self, cage_uuid: String, payload: AddSecretRequest) -> ApiResult<()>;
    async fn delete_env_var(&self, cage_uuid: String, name: String) -> ApiResult<()>;
    async fn get_cage_env(&self, cage_uuid: String) -> ApiResult<CageEnv>;
    async fn get_cage_deployment_by_uuid(
        &self,
        cage_uuid: &str,
        deployment_uuid: &str,
    ) -> ApiResult<GetCageDeploymentResponse>;
    async fn get_signing_certs(&self) -> ApiResult<GetSigningCertsResponse>;
    async fn update_cage_locked_signing_certs(
        &self,
        cage_uuid: &str,
        payload: UpdateLockedCageSigningCertRequest,
    ) -> ApiResult<Vec<CageToSigningCert>>;
    async fn get_cage_locked_signing_certs(
        &self,
        cage_uuid: &str,
    ) -> ApiResult<Vec<CageSigningCert>>;
    async fn get_cage_cert_by_uuid(&self, cert_uuid: &str) -> ApiResult<CageSigningCert>;
    async fn get_cage_logs(
        &self,
        cage_uuid: &str,
        start_time: u128,
        end_time: u128,
    ) -> ApiResult<CageLogs>;
    async fn delete_cage(&self, cage_uuid: &str) -> ApiResult<DeleteCageResponse>;
    async fn restart_cage(&self, cage_uuid: &str) -> ApiResult<CageDeployment>;
    async fn get_scaling_config(&self, cage_uuid: &str) -> ApiResult<CageScalingConfig>;
    async fn update_scaling_config(
        &self,
        cage_uuid: &str,
        update_scaling_config_request: UpdateCageScalingConfigRequest,
    ) -> ApiResult<CageScalingConfig>;
}

impl CagesClient {
    pub fn new(auth_mode: AuthMode) -> Self {
        Self {
            inner: GenericApiClient::from(auth_mode),
        }
    }
}

#[async_trait::async_trait]
impl CageApi for CagesClient {
    async fn create_cage(&self, cage_create_payload: CreateCageRequest) -> ApiResult<Cage> {
        let create_cage_url = format!("{}/", self.base_url());
        self.post(&create_cage_url)
            .json(&cage_create_payload)
            .send()
            .await
            .handle_json_response()
            .await
    }

    async fn create_cage_deployment_intent(
        &self,
        cage_uuid: &str,
        payload: CreateCageDeploymentIntentRequest,
    ) -> ApiResult<CreateCageDeploymentIntentResponse> {
        let deployment_intent_url = format!("{}/{}/credentials", self.base_url(), cage_uuid);
        self.post(&deployment_intent_url)
            .json(&payload)
            .send()
            .await
            .handle_json_response()
            .await
    }

    async fn create_cage_signing_cert_ref(
        &self,
        payload: CreateCageSigningCertRefRequest,
    ) -> ApiResult<CreateCageSigningCertRefResponse> {
        let signing_cert_url = format!("{}/signing/certs", self.base_url());
        self.post(&signing_cert_url)
            .json(&payload)
            .send()
            .await
            .handle_json_response()
            .await
    }

    async fn get_cages(&self) -> ApiResult<GetCagesResponse> {
        let get_cages_url = format!("{}/", self.base_url());
        self.get(&get_cages_url)
            .send()
            .await
            .handle_json_response()
            .await
    }

    async fn get_cage(&self, cage_uuid: &str) -> ApiResult<GetCageResponse> {
        let get_cage_url = format!("{}/{}", self.base_url(), cage_uuid);
        self.get(&get_cage_url)
            .send()
            .await
            .handle_json_response()
            .await
    }

    async fn get_app_keys(&self, team_uuid: &str, app_uuid: &str) -> ApiResult<GetKeysResponse> {
        let get_cage_url = format!("{}/{}/apps/{}", self.keys_url(), team_uuid, app_uuid);
        self.get(&get_cage_url)
            .send()
            .await
            .handle_json_response()
            .await
    }

    async fn add_env_var(&self, cage_uuid: String, payload: AddSecretRequest) -> ApiResult<()> {
        let add_env_url = format!("{}/{}/secrets", self.base_url(), cage_uuid);
        self.put(&add_env_url)
            .json(&payload)
            .send()
            .await
            .handle_no_op_response()
    }

    async fn delete_env_var(&self, cage_uuid: String, name: String) -> ApiResult<()> {
        let delete_env_url = format!("{}/{}/secrets/{}", self.base_url(), cage_uuid, name);
        self.delete(&delete_env_url)
            .send()
            .await
            .handle_no_op_response()
    }

    async fn get_cage_env(&self, cage_uuid: String) -> ApiResult<CageEnv> {
        let get_env_url = format!("{}/{}/secrets", self.base_url(), cage_uuid);
        self.get(&get_env_url)
            .send()
            .await
            .handle_json_response()
            .await
    }

    async fn get_cage_deployment_by_uuid(
        &self,
        cage_uuid: &str,
        deployment_uuid: &str,
    ) -> ApiResult<GetCageDeploymentResponse> {
        let get_cage_url = format!(
            "{}/{}/deployments/{}",
            self.base_url(),
            cage_uuid,
            deployment_uuid
        );
        self.get(&get_cage_url)
            .send()
            .await
            .handle_json_response()
            .await
    }

    async fn get_signing_certs(&self) -> ApiResult<GetSigningCertsResponse> {
        let get_certs_url = format!("{}/signing/certs", self.base_url(),);
        self.get(&get_certs_url)
            .send()
            .await
            .handle_json_response()
            .await
    }

    async fn update_cage_locked_signing_certs(
        &self,
        cage_uuid: &str,
        payload: UpdateLockedCageSigningCertRequest,
    ) -> ApiResult<Vec<CageToSigningCert>> {
        let get_cage_lock_certs_url = format!("{}/{}/signing/certs", self.base_url(), cage_uuid);
        self.put(&get_cage_lock_certs_url)
            .json(&payload)
            .send()
            .await
            .handle_json_response()
            .await
    }

    async fn get_cage_locked_signing_certs(
        &self,
        cage_uuid: &str,
    ) -> ApiResult<Vec<CageSigningCert>> {
        let get_cage_lock_certs_url = format!("{}/{}/signing/certs", self.base_url(), cage_uuid);
        self.get(&get_cage_lock_certs_url)
            .send()
            .await
            .handle_json_response()
            .await
    }

    async fn get_cage_cert_by_uuid(&self, cert_uuid: &str) -> ApiResult<CageSigningCert> {
        let get_cert_url = format!("{}/signing/certs/{}", self.base_url(), cert_uuid);
        self.get(&get_cert_url)
            .send()
            .await
            .handle_json_response()
            .await
    }

    async fn get_cage_logs(
        &self,
        cage_uuid: &str,
        start_time: u128,
        end_time: u128,
    ) -> ApiResult<CageLogs> {
        let get_logs_url = format!(
            "{}/{}/logs?startTime={start_time}&endTime={end_time}",
            self.base_url(),
            cage_uuid
        );

        self.get(&get_logs_url)
            .send()
            .await
            .handle_json_response()
            .await
    }

    async fn delete_cage(&self, cage_uuid: &str) -> ApiResult<DeleteCageResponse> {
        let delete_cage_url = format!("{}/{}", self.base_url(), cage_uuid);
        self.delete(&delete_cage_url)
            .send()
            .await
            .handle_json_response()
            .await
    }

    async fn restart_cage(&self, cage_uuid: &str) -> ApiResult<CageDeployment> {
        let patch_cage_url = format!("{}/{}", self.base_url(), cage_uuid);
        self.patch(&patch_cage_url)
            .send()
            .await
            .handle_json_response()
            .await
    }

    async fn get_scaling_config(&self, cage_uuid: &str) -> ApiResult<CageScalingConfig> {
        let cage_scaling_url = format!("{}/{}/scale", self.base_url(), cage_uuid);
        self.get(&cage_scaling_url)
            .send()
            .await
            .handle_json_response()
            .await
    }

    async fn update_scaling_config(
        &self,
        cage_uuid: &str,
        update_scaling_config_request: UpdateCageScalingConfigRequest,
    ) -> ApiResult<CageScalingConfig> {
        let cage_scaling_url = format!("{}/{}/scale", self.base_url(), cage_uuid);
        self.put(&cage_scaling_url)
            .json(&update_scaling_config_request)
            .send()
            .await
            .handle_json_response()
            .await
    }
}

#[derive(Clone, Debug, Deserialize, Serialize)]
#[serde(rename_all = "camelCase")]
pub struct VersionMetadata {
    installer_version: String,
    git_hash: String,
    data_plane_version: String,
    git_timestamp: String,
}

#[derive(Clone, Debug, Deserialize, Serialize)]
#[serde(rename_all = "camelCase")]
pub struct CreateCageDeploymentIntentRequest {
    #[serde(flatten)]
    pcrs: crate::enclave::PCRs,
    debug_mode: bool,
    trusted_headers: Vec<String>,
    egress_enabled: bool,
    #[serde(skip_serializing_if = "Option::is_none")]
    egress_domains: Option<Vec<String>>,
    eif_size_bytes: u64,
    not_before: String,
    not_after: String,
    metadata: VersionMetadata,
    #[serde(skip_serializing_if = "Option::is_none")]
    healthcheck: Option<String>,
    desired_replicas: Option<u32>,
}

impl CreateCageDeploymentIntentRequest {
    pub fn new(
        pcrs: &crate::enclave::PCRs,
        config: ValidatedCageBuildConfig,
        eif_size_bytes: u64,
        data_plane_version: String,
        installer_version: String,
        git_timestamp: String,
        git_hash: String,
<<<<<<< HEAD
        healthcheck: Option<String>,
        desired_replicas: Option<u32>,
=======
>>>>>>> 2dc32892
    ) -> Self {
        Self {
            pcrs: pcrs.clone(),
            debug_mode: config.debug,
            egress_enabled: config.egress.enabled,
            egress_domains: config.egress.destinations.clone(),
            trusted_headers: config.trusted_headers().to_vec(),
            eif_size_bytes,
            not_before: config.signing.not_before(),
            not_after: config.signing.not_after(),
            metadata: VersionMetadata {
                git_hash,
                installer_version,
                data_plane_version,
                git_timestamp,
            },
            healthcheck: config.healthcheck().map(String::from),
            desired_replicas: config.scaling.desired_replicas,
        }
    }
}

#[derive(Clone, Debug, Deserialize, Serialize)]
#[serde(rename_all = "camelCase")]
pub struct CreateCageSigningCertRefRequest {
    cert_hash: String,
    name: String,
    not_before: String,
    not_after: String,
}

impl CreateCageSigningCertRefRequest {
    pub fn new(cert_hash: String, name: String, not_before: String, not_after: String) -> Self {
        Self {
            cert_hash,
            name,
            not_before,
            not_after,
        }
    }
}

#[derive(Clone, Debug, Deserialize, Serialize)]
#[serde(rename_all = "camelCase")]
pub struct UpdateLockedCageSigningCertRequest {
    cert_uuids: Vec<String>,
}

impl UpdateLockedCageSigningCertRequest {
    pub fn new(cert_uuids: Vec<String>) -> Self {
        Self { cert_uuids }
    }
}

#[derive(Clone, Debug, Deserialize, Serialize)]
#[serde(rename_all = "camelCase")]
pub struct CreateCageRequest {
    name: String,
    is_time_bound: bool,
}

#[derive(Clone, Debug, Deserialize, Serialize)]
#[serde(rename_all = "camelCase")]
pub struct AddSecretRequest {
    pub name: String,
    pub secret: String,
}

#[derive(Clone, Debug, Deserialize, Serialize)]
#[serde(rename_all = "camelCase")]
pub struct CageSecrets {
    pub name: String,
    pub secret: String,
}

#[derive(Clone, Debug, Deserialize, Serialize)]
pub struct CageEnv {
    pub secrets: Vec<Secret>,
}

#[derive(Clone, Debug, Deserialize, Serialize)]
pub struct Secret {
    pub name: String,
    pub secret: String,
}

impl CreateCageRequest {
    pub fn new(cage_name: String, is_time_bound: bool) -> Self {
        Self {
            name: cage_name,
            is_time_bound,
        }
    }
}

#[derive(Clone, Debug, Deserialize, Serialize)]
#[serde(rename_all = "camelCase")]
pub struct CreateCageDeploymentIntentResponse {
    signed_url: String,
    cage_uuid: String,
    deployment_uuid: String,
    version: u32,
}

impl CreateCageDeploymentIntentResponse {
    pub fn signed_url(&self) -> &str {
        &self.signed_url
    }

    pub fn cage_uuid(&self) -> &str {
        &self.cage_uuid
    }

    pub fn deployment_uuid(&self) -> &str {
        &self.deployment_uuid
    }

    pub fn version(&self) -> u32 {
        self.version
    }
}

#[derive(Clone, Debug, Deserialize, Serialize)]
#[serde(rename_all = "camelCase")]
pub struct CreateCageSigningCertRefResponse {
    cert_hash: String,
    not_before: String,
    not_after: String,
    name: String,
    uuid: String,
}

impl CreateCageSigningCertRefResponse {
    pub fn cert_hash(&self) -> &str {
        &self.cert_hash
    }

    pub fn not_before(&self) -> &str {
        &self.not_before
    }

    pub fn not_after(&self) -> &str {
        &self.not_after
    }

    pub fn name(&self) -> &str {
        &self.name
    }

    pub fn uuid(&self) -> &str {
        &self.uuid
    }
}

#[derive(Clone, Debug, Deserialize, Serialize)]
#[serde(rename_all = "camelCase")]
pub struct CageToSigningCert {
    pub cage_uuid: String,
    pub signing_cert_uuid: String,
}

#[derive(Clone, Debug, Deserialize, Serialize, PartialEq)]
#[serde(rename_all = "lowercase")]
pub enum CageState {
    Pending,
    Active,
    Deleting,
    Deleted,
}

#[derive(Clone, Debug, Deserialize, Serialize)]
#[serde(rename_all = "camelCase")]
pub struct Cage {
    pub uuid: String,
    pub name: String,
    pub team_uuid: String,
    pub app_uuid: String,
    pub domain: String,
    pub state: CageState,
    pub created_at: String,
    pub updated_at: String,
}

impl Cage {
    pub fn uuid(&self) -> &str {
        &self.uuid
    }

    pub fn name(&self) -> &str {
        &self.name
    }

    pub fn app_uuid(&self) -> &str {
        &self.app_uuid
    }

    pub fn team_uuid(&self) -> &str {
        &self.team_uuid
    }
}

#[derive(Clone, Debug, Deserialize, Serialize)]
#[serde(rename_all = "camelCase")]
pub struct CageDeployment {
    pub uuid: String,
    pub cage_uuid: String,
    pub version_uuid: String,
    pub signing_cert_uuid: String,
    pub debug_mode: bool,
    pub started_at: Option<String>,
    pub completed_at: Option<String>,
}

impl CageDeployment {
    pub fn is_finished(&self) -> bool {
        self.completed_at.is_some()
    }

    pub fn cage_uuid(&self) -> &str {
        &self.cage_uuid
    }

    pub fn uuid(&self) -> &str {
        &self.uuid
    }
}

#[derive(Clone, Debug, Deserialize, Serialize, PartialEq)]
#[serde(rename_all = "lowercase")]
pub enum BuildStatus {
    Pending,
    Building,
    Ready,
    Failed,
}

#[derive(Clone, Debug, Deserialize, Serialize)]
#[serde(rename_all = "camelCase")]
pub struct CageVersion {
    pub uuid: String,
    pub version: u16,
    pub control_plane_img_url: Option<String>,
    pub control_plane_version: Option<String>,
    pub data_plane_version: Option<String>,
    pub build_status: BuildStatus,
    pub failure_reason: Option<String>,
    pub started_at: Option<String>,
    pub healthcheck: Option<String>,
}

#[derive(Clone, Debug, Deserialize, Serialize, PartialEq, PartialOrd)]
#[serde(rename_all = "camelCase")]
pub struct CageSigningCert {
    pub name: Option<String>,
    pub uuid: String,
    pub app_uuid: String,
    pub cert_hash: String,
    pub not_before: Option<String>,
    pub not_after: Option<String>,
}

impl CageSigningCert {
    pub fn new(
        name: Option<String>,
        uuid: String,
        app_uuid: String,
        cert_hash: String,
        not_before: Option<String>,
        not_after: Option<String>,
    ) -> Self {
        Self {
            name,
            uuid,
            app_uuid,
            cert_hash,
            not_before,
            not_after,
        }
    }

    pub fn uuid(&self) -> &str {
        &self.uuid
    }

    pub fn app_uuid(&self) -> &str {
        &self.app_uuid
    }

    pub fn cert_hash(&self) -> &str {
        &self.cert_hash
    }

    pub fn not_before(&self) -> Option<String> {
        self.not_before.clone()
    }

    pub fn not_after(&self) -> Option<String> {
        self.not_after.clone()
    }

    pub fn name(&self) -> Option<String> {
        self.name.clone()
    }
}

#[derive(Clone, Debug, Deserialize, Serialize, PartialEq)]
#[serde(rename_all = "lowercase")]
pub enum DeployStatus {
    Pending,
    Deploying,
    Ready,
    Failed,
}

#[derive(Clone, Debug, Deserialize, Serialize)]
#[serde(rename_all = "camelCase")]
pub struct CageRegionalDeployment {
    pub uuid: String,
    pub deployment_uuid: String,
    pub deployment_order: u16,
    pub region: String,
    pub failure_reason: Option<String>,
    pub deploy_status: DeployStatus,
    // started_at should be required, but is being returned as null sometimes
    // should revert this to just String after API fix
    pub started_at: Option<String>,
    pub completed_at: Option<String>,
    pub detailed_status: Option<String>,
}

impl CageRegionalDeployment {
    pub fn is_failed(&self) -> bool {
        self.deploy_status == DeployStatus::Failed
    }

    pub fn get_failure_reason(&self) -> String {
        self.failure_reason
            .clone()
            .unwrap_or_else(|| String::from("An unknown error occurred during deployment."))
    }

    pub fn get_detailed_status(&self) -> String {
        self.detailed_status
            .clone()
            .unwrap_or_else(|| String::from("Starting deployment."))
    }
}

#[derive(Clone, Debug, Deserialize, Serialize)]
#[serde(rename_all = "camelCase")]
pub struct GetCagesResponse {
    cages: Vec<Cage>,
}

impl GetCagesResponse {
    pub fn cages(&self) -> &Vec<Cage> {
        self.cages.as_ref()
    }
}

#[derive(Clone, Debug, Deserialize, Serialize)]
#[serde(rename_all = "camelCase")]
pub struct DeploymentsForGetCage {
    #[serde(flatten)]
    pub deployment: CageDeployment,
    #[serde(rename = "teeCageVersion")]
    pub version: CageVersion,
}

#[derive(Clone, Debug, Deserialize, Serialize)]
#[serde(rename_all = "camelCase")]
pub struct GetCageResponse {
    #[serde(flatten)]
    pub cage: Cage,
    #[serde(rename = "teeCageDeployments")]
    pub deployments: Vec<DeploymentsForGetCage>,
}

#[derive(Clone, Debug, Deserialize, Serialize)]
#[serde(rename_all = "camelCase")]
pub struct GetKeysResponse {
    pub ecdh_p256_key_uncompressed: String,
    pub ecdh_p256_key: String,
    pub ecdh_key: String,
}

impl GetCageResponse {
    pub fn is_deleted(&self) -> bool {
        self.cage.state == CageState::Deleted
    }

    pub fn domain(&self) -> &str {
        self.cage.domain.as_str()
    }
}

#[derive(Clone, Debug, Deserialize, Serialize)]
#[serde(rename_all = "camelCase")]
pub struct GetCageDeploymentResponse {
    #[serde(flatten)]
    pub deployment: CageDeployment,
    pub tee_cage_version: CageVersion,
    pub tee_cage_signing_cert: CageSigningCert,
    pub tee_cage_regional_deployments: Vec<CageRegionalDeployment>,
}

impl GetCageDeploymentResponse {
    pub fn is_built(&self) -> bool {
        matches!(self.tee_cage_version.build_status, BuildStatus::Ready)
    }

    pub fn is_finished(&self) -> bool {
        self.deployment.is_finished()
    }

    //TODO: Handle multi region deployment failures
    pub fn is_failed(&self) -> bool {
        let build_failed = matches!(self.tee_cage_version.build_status, BuildStatus::Failed);
        build_failed
            || self
                .tee_cage_regional_deployments
                .first()
                .map(|depl| depl.is_failed())
                .unwrap_or_default()
    }

    pub fn get_failure_reason(&self) -> Option<String> {
        self.tee_cage_version.failure_reason.clone().or_else(|| {
            self.tee_cage_regional_deployments
                .first()
                .map(|depl| depl.get_failure_reason())
        })
    }

    pub fn get_detailed_status(&self) -> Option<String> {
        self.tee_cage_regional_deployments
            .first()
            .map(|depl| depl.get_detailed_status())
    }
}

#[derive(Clone, Debug, Deserialize, Serialize)]
#[serde(rename_all = "camelCase")]
pub struct GetSigningCertsResponse {
    pub certs: Vec<CageSigningCert>,
}

#[derive(Clone, Debug, Deserialize, Serialize)]
#[serde(rename_all = "camelCase")]
pub struct CageLogs {
    log_events: Vec<LogEvent>,
    next_token: Option<String>,
    start_time: String,
    end_time: String,
}

impl CageLogs {
    pub fn start_time(&self) -> &str {
        &self.start_time
    }

    pub fn end_time(&self) -> &str {
        &self.end_time
    }

    pub fn log_events(&self) -> &Vec<LogEvent> {
        &self.log_events
    }
}

#[derive(Clone, Debug, Deserialize, Serialize)]
#[serde(rename_all = "camelCase")]
pub struct LogEvent {
    timestamp: i64,
    message: String,
    ingestion_time: i64,
    instance_id: String,
}

impl LogEvent {
    pub fn timestamp(&self) -> i64 {
        self.timestamp
    }

    pub fn message(&self) -> &str {
        self.message.as_str()
    }

    pub fn instance_id(&self) -> &str {
        self.instance_id.as_str()
    }
}

pub type DeleteCageResponse = Cage;

#[derive(Clone, Debug, Deserialize, Serialize)]
pub struct CageScalingConfig {
    limits: ScalingLimits,
    config: ScalingConfig,
}

impl CageScalingConfig {
    pub fn max_instances(&self) -> u32 {
        self.limits.max_instances
    }

    pub fn available_instances(&self) -> u32 {
        self.limits.available_instances
    }

    pub fn desired_replicas(&self) -> u32 {
        self.config.desired_replicas
    }
}

#[derive(Clone, Debug, Deserialize, Serialize)]
#[serde(rename_all = "camelCase")]
pub struct ScalingLimits {
    max_instances: u32,
    available_instances: u32,
}

#[derive(Clone, Debug, Deserialize, Serialize)]
#[serde(rename_all = "camelCase")]
pub struct ScalingConfig {
    desired_replicas: u32,
}

impl std::convert::From<u32> for ScalingConfig {
    fn from(value: u32) -> Self {
        Self {
            desired_replicas: value,
        }
    }
}

pub type UpdateCageScalingConfigRequest = ScalingConfig;

#[cfg(test)]
mod test {
    use super::*;

    fn get_testing_deployment() -> CageDeployment {
        CageDeployment {
            uuid: "abc".to_string(),
            cage_uuid: "def".to_string(),
            version_uuid: "ghi".to_string(),
            signing_cert_uuid: "jkl".to_string(),
            debug_mode: false,
            started_at: None,
            completed_at: None,
        }
    }

    fn get_testing_version() -> CageVersion {
        CageVersion {
            uuid: "abc".to_string(),
            version: 1,
            control_plane_img_url: Some("control-plane.com".to_string()),
            control_plane_version: Some("1.0.0".to_string()),
            data_plane_version: Some("1.0.0".to_string()),
            build_status: BuildStatus::Ready,
            failure_reason: None,
            started_at: None,
            healthcheck: None,
        }
    }

    fn get_testing_cert() -> CageSigningCert {
        CageSigningCert {
            name: Some("abc".to_string()),
            uuid: "abc".to_string(),
            app_uuid: "def".to_string(),
            cert_hash: "ghi".to_string(),
            not_before: None,
            not_after: None,
        }
    }

    #[test]
    fn test_empty_regional_deployments() {
        let deployment = get_testing_deployment();
        let version = get_testing_version();
        let cert = get_testing_cert();
        let deployment_with_empty_regional = GetCageDeploymentResponse {
            deployment,
            tee_cage_version: version,
            tee_cage_signing_cert: cert,
            tee_cage_regional_deployments: vec![],
        };

        assert!(deployment_with_empty_regional
            .get_detailed_status()
            .is_none());
        assert!(deployment_with_empty_regional
            .get_failure_reason()
            .is_none());
        assert_eq!(deployment_with_empty_regional.is_failed(), false);
    }

    #[test]
    fn test_populated_regional_deployments() {
        let deployment = get_testing_deployment();
        let version = get_testing_version();
        let cert = get_testing_cert();

        let failure_reason = "An error occurred provisioning your TEE".to_string();
        let detailed_failure_reason = "Insufficient capacity".to_string();
        let deployment_with_regional = GetCageDeploymentResponse {
            deployment,
            tee_cage_version: version,
            tee_cage_signing_cert: cert,
            tee_cage_regional_deployments: vec![CageRegionalDeployment {
                uuid: "abc".to_string(),
                deployment_uuid: "def".to_string(),
                deployment_order: 1,
                region: "us-east-1".to_string(),
                failure_reason: Some(failure_reason.clone()),
                deploy_status: DeployStatus::Failed,
                started_at: None,
                completed_at: None,
                detailed_status: Some(detailed_failure_reason.clone()),
            }],
        };

        assert_eq!(deployment_with_regional.is_failed(), true);
        assert_eq!(
            deployment_with_regional.get_failure_reason(),
            Some(failure_reason)
        );
        assert_eq!(
            deployment_with_regional.get_detailed_status(),
            Some(detailed_failure_reason)
        );
    }
}<|MERGE_RESOLUTION|>--- conflicted
+++ resolved
@@ -343,11 +343,7 @@
         installer_version: String,
         git_timestamp: String,
         git_hash: String,
-<<<<<<< HEAD
-        healthcheck: Option<String>,
         desired_replicas: Option<u32>,
-=======
->>>>>>> 2dc32892
     ) -> Self {
         Self {
             pcrs: pcrs.clone(),
@@ -365,7 +361,7 @@
                 git_timestamp,
             },
             healthcheck: config.healthcheck().map(String::from),
-            desired_replicas: config.scaling.desired_replicas,
+            desired_replicas,
         }
     }
 }
