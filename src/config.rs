use super::common::CliError;
use super::enclave::{EIFMeasurements, EnclaveSigningInfo};
use serde::{Deserialize, Serialize};
use thiserror::Error;

#[derive(Clone, Debug, Deserialize, Serialize)]
pub struct EgressSettings {
    pub enabled: bool,
    pub destinations: Option<Vec<String>>,
}

impl EgressSettings {
    pub fn is_enabled(&self) -> bool {
        self.enabled
    }
}

#[derive(Clone, Debug, Default, Deserialize, Serialize)]
pub struct SigningInfo {
    #[serde(rename = "certPath")]
    pub cert: Option<String>,
    #[serde(rename = "keyPath")]
    pub key: Option<String>,
}

impl SigningInfo {
    pub fn is_valid(&self) -> bool {
        self.cert.is_some() && self.key.is_some()
    }
}

#[derive(Clone, Debug, Error)]
pub enum SigningInfoError {
    #[error("No signing info given.")]
    NoSigningInfoGiven,
    #[error("No signing cert given.")]
    EmptySigningCert,
    #[error("No signing key given.")]
    EmptySigningKey,
    #[error("Could not find signing cert file at {0}")]
    SigningCertNotFound(String),
    #[error("Could not find signing key file at {0}")]
    SigningKeyNotFound(String),
}

impl CliError for SigningInfoError {
    fn exitcode(&self) -> exitcode::ExitCode {
        match self {
            Self::NoSigningInfoGiven | Self::EmptySigningCert | Self::EmptySigningKey => {
                exitcode::DATAERR
            }
            Self::SigningCertNotFound(_) | Self::SigningKeyNotFound(_) => exitcode::NOINPUT,
        }
    }
}

#[derive(Clone, Debug)]
pub struct ValidatedSigningInfo {
    pub cert: String,
    pub key: String,
}

impl ValidatedSigningInfo {
    pub fn cert(&self) -> &str {
        self.cert.as_str()
    }

    pub fn key(&self) -> &str {
        self.key.as_str()
    }
}

impl std::convert::TryFrom<&SigningInfo> for ValidatedSigningInfo {
    type Error = SigningInfoError;

    fn try_from(signing_info: &SigningInfo) -> Result<ValidatedSigningInfo, Self::Error> {
        Ok(ValidatedSigningInfo {
            cert: signing_info
                .cert
                .as_deref()
                .ok_or(Self::Error::EmptySigningCert)?
                .to_string(),
            key: signing_info
                .key
                .as_deref()
                .ok_or(Self::Error::EmptySigningKey)?
                .to_string(),
        })
    }
}

impl<'a> std::convert::TryFrom<&ValidatedSigningInfo> for EnclaveSigningInfo {
    type Error = SigningInfoError;

    fn try_from(signing_info: &ValidatedSigningInfo) -> Result<Self, Self::Error> {
        let cert_path = std::path::Path::new(signing_info.cert());
        let cert_path_buf = cert_path
            .canonicalize()
            .map_err(|_| SigningInfoError::SigningCertNotFound(signing_info.cert().to_string()))?
            .to_path_buf();

        let key_path = std::path::Path::new(signing_info.key());
        let key_path_buf = key_path
            .canonicalize()
            .map_err(|_| SigningInfoError::SigningKeyNotFound(signing_info.key().to_string()))?
            .to_path_buf();

        Ok(Self::new(cert_path_buf, key_path_buf))
    }
}

#[derive(Debug, Error)]
pub enum CageConfigError {
    #[error("Failed to find config file at {0}")]
    MissingConfigFile(String),
    #[error("Failed to read config file — {0:?}")]
    FailedToAccessConfig(#[from] std::io::Error),
    #[error("Failed to parse Cage config")]
    FailedToParseCageConfig(#[from] toml::de::Error),
    #[error("{0}. Signing credentials can be generated using the cert new command.")]
    MissingSigningInfo(#[from] SigningInfoError),
    #[error("Dockerfile is required and was not given.")]
    MissingDockerfile,
    #[error("{0} was not set in the toml.")]
    MissingField(String),
}

impl CliError for CageConfigError {
    fn exitcode(&self) -> exitcode::ExitCode {
        match self {
            Self::MissingConfigFile(_) | Self::FailedToAccessConfig(_) => exitcode::NOINPUT,
            Self::FailedToParseCageConfig(_) | Self::MissingDockerfile | Self::MissingField(_) => {
                exitcode::DATAERR
            }
            Self::MissingSigningInfo(signing_err) => signing_err.exitcode(),
        }
    }
}

pub fn default_dockerfile() -> String {
    "./Dockerfile".to_string()
}

#[derive(Clone, Debug, Deserialize, Serialize)]
pub struct CageConfig {
    pub name: String,
    pub uuid: Option<String>,
    pub app_uuid: Option<String>,
    pub team_uuid: Option<String>,
    pub debug: bool,
    #[serde(default = "default_dockerfile")]
    pub dockerfile: String,
    pub egress: EgressSettings,
    pub signing: Option<SigningInfo>,
    pub attestation: Option<EIFMeasurements>,
    pub disable_tls_termination: bool,
}

impl CageConfig {
    pub fn annotate(&mut self, cage: crate::api::cage::Cage) {
        self.uuid = Some(cage.uuid().into());
        self.app_uuid = Some(cage.app_uuid().into());
        self.team_uuid = Some(cage.team_uuid().into());
    }
}

impl std::convert::AsRef<CageConfig> for CageConfig {
    fn as_ref(&self) -> &Self {
        self
    }
}

// Helper type to guarantee the presence of fields when combining multiple config sources
#[derive(Clone, Debug)]
pub struct ValidatedCageBuildConfig {
    pub cage_name: String,
    pub cage_uuid: String,
    pub app_uuid: String,
    pub team_uuid: String,
    pub debug: bool,
    pub dockerfile: String,
    pub egress: EgressSettings,
    pub signing: ValidatedSigningInfo,
    pub attestation: Option<EIFMeasurements>,
    pub disable_tls_termination: bool,
}

impl ValidatedCageBuildConfig {
    pub fn signing_info(&self) -> &ValidatedSigningInfo {
        &self.signing
    }

    pub fn dockerfile(&self) -> &str {
        &self.dockerfile
    }

    pub fn egress(&self) -> &EgressSettings {
        &self.egress
    }

    pub fn cage_name(&self) -> &str {
        &self.cage_name
    }

    pub fn cage_uuid(&self) -> &str {
        &self.cage_uuid
    }

    pub fn app_uuid(&self) -> &str {
        &self.app_uuid
    }

    pub fn team_uuid(&self) -> &str {
        &self.team_uuid
    }

    pub fn disable_tls_termination(&self) -> bool {
        self.disable_tls_termination
    }

    pub fn get_dataplane_feature_label(&self) -> String {
        let egress_label = if self.egress.is_enabled() {
            "egress-enabled"
        } else {
            "egress-disabled"
        };
        let tls_label = if self.disable_tls_termination {
            "tls-termination-disabled"
        } else {
            "tls-termination-enabled"
        };
        format!("{egress_label}/{tls_label}")
    }
}

<<<<<<< HEAD
=======
impl std::convert::TryFrom<CageConfig> for ValidatedCageBuildConfig {
    type Error = CageConfigError;

    fn try_from(config: CageConfig) -> Result<Self, Self::Error> {
        let signing_info = config.signing.ok_or(SigningInfoError::NoSigningInfoGiven)?;

        let dockerfile = config
            .dockerfile
            .ok_or(CageConfigError::MissingDockerfile)?;

        let app_uuid = config
            .app_uuid
            .ok_or(CageConfigError::MissingField("App uuid".into()))?;
        let cage_uuid = config
            .uuid
            .ok_or(CageConfigError::MissingField("Cage uuid".into()))?;
        let team_uuid = config
            .team_uuid
            .ok_or(CageConfigError::MissingField("Team uuid".into()))?;

        Ok(ValidatedCageBuildConfig {
            cage_uuid,
            app_uuid,
            team_uuid,
            cage_name: config.name,
            debug: config.debug,
            dockerfile,
            egress: config.egress,
            signing: signing_info.try_into()?,
            attestation: config.attestation,
            disable_tls_termination: config.disable_tls_termination,
        })
    }
}

>>>>>>> 017b1cf5
impl CageConfig {
    pub fn name(&self) -> &str {
        &self.name
    }

    pub fn set_dockerfile(&mut self, dockerfile: String) {
        self.dockerfile = dockerfile;
    }

    pub fn dockerfile(&self) -> &str {
        self.dockerfile.as_ref()
    }

    pub fn cert(&self) -> Option<&str> {
        self.signing
            .as_ref()
            .and_then(|signing_info| signing_info.cert.as_deref())
    }

    pub fn set_cert(&mut self, cert: String) {
        let mut info = self.signing.clone().unwrap_or(SigningInfo::default());
        info.cert = Some(cert);
        self.signing = Some(info);
    }

    pub fn key(&self) -> Option<&str> {
        self.signing
            .as_ref()
            .and_then(|signing_info| signing_info.key.as_deref())
    }

    pub fn set_key(&mut self, key: String) {
        let mut info = self.signing.clone().unwrap_or(SigningInfo::default());
        info.key = Some(key);
        self.signing = Some(info);
    }

    pub fn set_attestation(&mut self, measurements: &EIFMeasurements) {
        self.attestation = Some(measurements.clone());
    }

    pub fn try_from_filepath(path: &str) -> Result<Self, CageConfigError> {
        let config_path = std::path::Path::new(path);
        if !config_path.exists() {
            return Err(CageConfigError::MissingConfigFile(path.to_string()));
        }

        let cage_config_content = std::fs::read(config_path)?;
        Ok(toml::de::from_slice(cage_config_content.as_slice())?)
    }
}

impl std::convert::TryFrom<&CageConfig> for ValidatedCageBuildConfig {
    type Error = CageConfigError;

    fn try_from(config: &CageConfig) -> Result<Self, Self::Error> {
        let signing_info = config
            .signing
            .as_ref()
            .ok_or(SigningInfoError::NoSigningInfoGiven)?;

        let app_uuid = config
            .app_uuid
            .clone()
            .ok_or(CageConfigError::MissingField("App uuid".into()))?;
        let cage_uuid = config
            .uuid
            .clone()
            .ok_or(CageConfigError::MissingField("Cage uuid".into()))?;
        let team_uuid = config
            .team_uuid
            .clone()
            .ok_or(CageConfigError::MissingField("Team uuid".into()))?;

        Ok(ValidatedCageBuildConfig {
            cage_uuid,
            app_uuid,
            team_uuid,
            cage_name: config.name.clone(),
            debug: config.debug,
            dockerfile: config.dockerfile.clone(),
            egress: config.egress.clone(),
            signing: signing_info.try_into()?,
            attestation: config.attestation.clone(),
        })
    }
}

/// Helper trait for allowing command line args to override a deserialized config
pub trait BuildTimeConfig {
    fn certificate(&self) -> Option<&str>;
    fn dockerfile(&self) -> Option<&str>;
    fn private_key(&self) -> Option<&str>;

    // Return new copy of config to prevent args being written to toml file in err
    fn merge_with_config(&self, config: &CageConfig) -> CageConfig {
        let mut merged_config = config.clone();

        if let Some(cert) = self.certificate() {
            merged_config.set_cert(cert.to_string());
        }

        if let Some(dockerfile) = self.dockerfile() {
            merged_config.set_dockerfile(dockerfile.to_string());
        }

        if let Some(private_key) = self.private_key() {
            merged_config.set_key(private_key.to_string());
        }

        merged_config
    }
}

// Return both config read directly from FS as well as merged & validated config
pub fn read_and_validate_config<B: BuildTimeConfig>(
    config_path: &str,
    args: &B,
) -> Result<(CageConfig, ValidatedCageBuildConfig), CageConfigError> {
    let cage_config = CageConfig::try_from_filepath(&config_path)?;
    let merged_config = args.merge_with_config(&cage_config);

    let validated_config: ValidatedCageBuildConfig = merged_config.as_ref().try_into()?;

    Ok((cage_config, validated_config))
}<|MERGE_RESOLUTION|>--- conflicted
+++ resolved
@@ -233,44 +233,6 @@
     }
 }
 
-<<<<<<< HEAD
-=======
-impl std::convert::TryFrom<CageConfig> for ValidatedCageBuildConfig {
-    type Error = CageConfigError;
-
-    fn try_from(config: CageConfig) -> Result<Self, Self::Error> {
-        let signing_info = config.signing.ok_or(SigningInfoError::NoSigningInfoGiven)?;
-
-        let dockerfile = config
-            .dockerfile
-            .ok_or(CageConfigError::MissingDockerfile)?;
-
-        let app_uuid = config
-            .app_uuid
-            .ok_or(CageConfigError::MissingField("App uuid".into()))?;
-        let cage_uuid = config
-            .uuid
-            .ok_or(CageConfigError::MissingField("Cage uuid".into()))?;
-        let team_uuid = config
-            .team_uuid
-            .ok_or(CageConfigError::MissingField("Team uuid".into()))?;
-
-        Ok(ValidatedCageBuildConfig {
-            cage_uuid,
-            app_uuid,
-            team_uuid,
-            cage_name: config.name,
-            debug: config.debug,
-            dockerfile,
-            egress: config.egress,
-            signing: signing_info.try_into()?,
-            attestation: config.attestation,
-            disable_tls_termination: config.disable_tls_termination,
-        })
-    }
-}
-
->>>>>>> 017b1cf5
 impl CageConfig {
     pub fn name(&self) -> &str {
         &self.name
@@ -355,6 +317,7 @@
             egress: config.egress.clone(),
             signing: signing_info.try_into()?,
             attestation: config.attestation.clone(),
+            disable_tls_termination: config.disable_tls_termination
         })
     }
 }
