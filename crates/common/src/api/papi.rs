use std::fs::File;

use self::client::{ApiError, ApiErrorKind, ApiResult, HandleResponse};
use crate::function::{
    CreateFunctionResponse, Function, FunctionDeployment, FunctionDeploymentCredentials,
    GetFunctionEnvironmentResponse, GetFunctionResponse,
};
use crate::relay::{CreateRelay, Relay};
use serde_json::{json, Map, Value};

use super::*;
use super::{
    client::{ApiClient, ApiClientError, GenericApiClient},
    AuthMode, BasicAuth,
};
use std::io::Write;

/// Client for Evervault API
pub struct EvApiClient {
    inner: GenericApiClient,
    api_key: String,
}

impl ApiClient for EvApiClient {
    fn client(&self) -> &reqwest::Client {
        self.inner.client()
    }

    fn base_url(&self) -> String {
        let domain = std::env::var("EV_DOMAIN").unwrap_or_else(|_| String::from("evervault.com"));
        format!("https://api.{}", domain)
    }

    fn auth(&self) -> &AuthMode {
        self.inner.auth()
    }

    fn update_auth(&mut self, _: AuthMode) -> Result<(), ApiClientError> {
        Err(ApiClientError::AuthModeNotSupported)
    }
}

impl EvApiClient {
    pub fn new(auth: BasicAuth) -> Self {
        Self {
            inner: GenericApiClient::from(AuthMode::BasicAuth(auth.clone())),
            api_key: auth.1,
        }
    }
}

#[async_trait::async_trait]
#[cfg_attr(test, mockall::automock)]
pub trait EvApi {
    async fn update_relay(&self, relay: &Relay) -> ApiResult<crate::relay::Relay>;
    async fn create_relay(&self, relay: &Relay) -> ApiResult<crate::relay::Relay>;
    async fn get_hello_function_template(&self, lang: String) -> ApiResult<File>;
    async fn get_all_functions_for_app(&self) -> ApiResult<Vec<Function>>;
    async fn get_function_update_credentials(
        &self,
        function_name: String,
    ) -> ApiResult<FunctionDeploymentCredentials>;
    async fn create_function_record(
        &self,
        function_name: String,
    ) -> ApiResult<FunctionDeploymentCredentials>;
    async fn upload_function(&self, url: &str, function: tokio::fs::File) -> ApiResult<()>;
    async fn get_function_deployment(
        &self,
        function_uuid: String,
        deployment_id: u64,
    ) -> ApiResult<FunctionDeployment>;
    async fn delete_function(&self, function: &Function) -> ApiResult<()>;
    async fn get_function_environment_variable(
        &self,
        function: &Function,
        key: String,
    ) -> ApiResult<Map<String, Value>>;
    async fn get_function_environment(&self, function: &Function) -> ApiResult<Map<String, Value>>;
    async fn set_function_environment_variable(
        &self,
        function: &Function,
        key: String,
        value: String,
        is_secret: bool,
    ) -> ApiResult<Function>;
    async fn delete_function_environment_variable(
        &self,
        function: &Function,
        key: &String,
    ) -> ApiResult<Function>;
<<<<<<< HEAD
    async fn run_function(
        &self,
        function: &Function,
        payload: Option<Value>,
        is_async: bool,
    ) -> ApiResult<serde_json::Value>;
=======
    async fn encrypt(&self, value: Value) -> ApiResult<serde_json::Value>;
    async fn decrypt(&self, value: Value) -> ApiResult<serde_json::Value>;
>>>>>>> 6d150153
}

#[async_trait::async_trait]
impl EvApi for EvApiClient {
    async fn update_relay(&self, relay: &Relay) -> ApiResult<crate::relay::Relay> {
        let update_relay_url = format!(
            "{}/relays/{}",
            self.base_url(),
            relay.id.clone().expect("Relay ID is required")
        );

        self.patch(&update_relay_url)
            .json(&CreateRelay {
                encrypt_empty_strings: relay.encrypt_empty_strings,
                authentication: relay.authentication.clone(),
                routes: relay.routes.clone(),
            })
            .send()
            .await
            .handle_json_response()
            .await
    }

    async fn create_relay(&self, relay: &Relay) -> ApiResult<crate::relay::Relay> {
        let create_relay_url = format!("{}/relays", self.base_url());
        self.post(&create_relay_url)
            .json(&relay)
            .send()
            .await
            .handle_json_response()
            .await
    }

    async fn get_hello_function_template(&self, lang: String) -> ApiResult<File> {
        let url = format!(
            "https://github.com/evervault/template-{}-hello-function/archive/master.zip",
            lang
        );
        match self.client().get(&url).send().await {
            Ok(res) if res.status().is_success() => {
                let mut tmpfile = tempfile::tempfile().unwrap();
                let bytes = res
                    .bytes()
                    .await
                    .map_err(|e| ApiError::new(ApiErrorKind::Unknown(Some(e))))?;

                tmpfile
                    .write(&bytes)
                    .map_err(|_| ApiError::new(ApiErrorKind::Unknown(None)))?;

                Ok(tmpfile)
            }
            Ok(res) => Err(ApiError::new(ApiError::get_error_from_status(
                res.status().as_u16(),
            ))),
            Err(e) => Err(ApiError::new(ApiErrorKind::Unknown(Some(e)))),
        }
    }

    async fn get_all_functions_for_app(&self) -> ApiResult<Vec<Function>> {
        let url = format!("{}/v2/functions", self.base_url());

        self.get(&url)
            .header("api-key", &self.api_key)
            .send()
            .await
            .handle_json_response::<GetFunctionResponse>()
            .await
            .map(|res| res.functions)
    }

    async fn get_function_update_credentials(
        &self,
        function_name: String,
    ) -> ApiResult<FunctionDeploymentCredentials> {
        let url = format!(
            "{}/v2/functions/{}/credentials",
            self.base_url(),
            function_name
        );

        self.get(&url)
            .header("api-key", &self.api_key)
            .send()
            .await
            .handle_json_response()
            .await
    }

    async fn create_function_record(
        &self,
        function_name: String,
    ) -> ApiResult<FunctionDeploymentCredentials> {
        let url = format!("{}/v2/functions", self.base_url());

        self.post(&url)
            .header("api-key", &self.api_key)
            .json(&json!({
                "name": function_name,
            }))
            .send()
            .await
            .handle_json_response::<CreateFunctionResponse>()
            .await
            .map(|res| res.into())
    }

    async fn upload_function(&self, url: &str, function: tokio::fs::File) -> ApiResult<()> {
        self.put(&url)
            .header("x-aws-acl", "private")
            .header("Content-Type", "application/zip")
            .header(
                "Content-Length",
                function
                    .metadata()
                    .await
                    .map_err(|_| ApiError::new(ApiErrorKind::Unknown(None)))?
                    .len()
                    .to_string(),
            )
            .body(function)
            .send()
            .await
            .handle_no_op_response()
    }

    async fn get_function_deployment(
        &self,
        function_uuid: String,
        deployment_id: u64,
    ) -> ApiResult<FunctionDeployment> {
        let url = format!(
            "{}/v2/functions/{}/deployments/{}",
            self.base_url(),
            function_uuid,
            deployment_id
        );

        self.get(&url)
            .header("api-key", &self.api_key)
            .send()
            .await
            .handle_json_response::<FunctionDeployment>()
            .await
    }

    async fn delete_function(&self, function: &Function) -> ApiResult<()> {
        let url = format!("{}/v2/functions/{}", self.base_url(), function.uuid);

        self.delete(&url)
            .header("api-key", &self.api_key)
            .send()
            .await
            .handle_no_op_response()
    }

    async fn get_function_environment_variable(
        &self,
        function: &Function,
        var_name: String,
    ) -> ApiResult<Map<String, Value>> {
        let url = format!(
            "{}/v2/functions/{}/environment/{}",
            self.base_url(),
            function.name,
            var_name
        );

        self.get(&url)
            .header("api-key", &self.api_key)
            .send()
            .await
            .handle_json_response()
            .await
    }

    async fn get_function_environment(&self, function: &Function) -> ApiResult<Map<String, Value>> {
        let url = format!(
            "{}/v2/functions/{}/environment/",
            self.base_url(),
            function.name
        );

        self.get(&url)
            .header("api-key", &self.api_key)
            .send()
            .await
            .handle_json_response::<GetFunctionEnvironmentResponse>()
            .await
            .map(|res| res.environment)
    }

    async fn set_function_environment_variable(
        &self,
        function: &Function,
        key: String,
        value: String,
        is_secret: bool,
    ) -> ApiResult<Function> {
        let url = format!(
            "{}/v2/functions/{}/environment",
            self.base_url(),
            function.uuid,
        );

        let body = json!({
            "environmentVariableKey": key,
            "environmentVariableValue": value,
            "isSecret": is_secret,
        });

        self.put(&url)
            .header("api-key", &self.api_key)
            .json(&body)
            .send()
            .await
            .handle_json_response()
            .await
    }

    async fn delete_function_environment_variable(
        &self,
        function: &Function,
        key: &String,
    ) -> ApiResult<Function> {
        let url = format!(
            "{}/v2/functions/{}/environment/{}",
            self.base_url(),
            function.uuid,
            key
        );

        self.delete(&url)
            .header("api-key", &self.api_key)
            .send()
            .await
            .handle_json_response()
            .await
    }

<<<<<<< HEAD
    async fn run_function(
        &self,
        function: &Function,
        payload: Option<Value>,
        is_async: bool,
    ) -> ApiResult<serde_json::Value> {
        let url = format!("{}/functions/{}/runs", self.base_url(), function.name);

        self.post(&url)
            .json(&json!({ "payload": payload, "async": is_async }))
            .header("content-type", "application/json")
=======
    async fn encrypt(&self, value: Value) -> ApiResult<serde_json::Value> {
        let url = format!("{}/encrypt", self.base_url());

        self.post(&url)
            .header("content-type", "application/json")
            .json(&value)
            .send()
            .await
            .handle_json_response()
            .await
    }

    async fn decrypt(&self, value: Value) -> ApiResult<serde_json::Value> {
        let url = format!("{}/decrypt", self.base_url());

        self.post(&url)
            .header("content-type", "application/json")
            .json(&value)
>>>>>>> 6d150153
            .send()
            .await
            .handle_json_response()
            .await
    }
}<|MERGE_RESOLUTION|>--- conflicted
+++ resolved
@@ -89,17 +89,14 @@
         function: &Function,
         key: &String,
     ) -> ApiResult<Function>;
-<<<<<<< HEAD
     async fn run_function(
         &self,
         function: &Function,
         payload: Option<Value>,
         is_async: bool,
     ) -> ApiResult<serde_json::Value>;
-=======
     async fn encrypt(&self, value: Value) -> ApiResult<serde_json::Value>;
     async fn decrypt(&self, value: Value) -> ApiResult<serde_json::Value>;
->>>>>>> 6d150153
 }
 
 #[async_trait::async_trait]
@@ -340,7 +337,6 @@
             .await
     }
 
-<<<<<<< HEAD
     async fn run_function(
         &self,
         function: &Function,
@@ -352,7 +348,12 @@
         self.post(&url)
             .json(&json!({ "payload": payload, "async": is_async }))
             .header("content-type", "application/json")
-=======
+            .send()
+            .await
+            .handle_json_response()
+            .await
+    }
+
     async fn encrypt(&self, value: Value) -> ApiResult<serde_json::Value> {
         let url = format!("{}/encrypt", self.base_url());
 
@@ -371,7 +372,6 @@
         self.post(&url)
             .header("content-type", "application/json")
             .json(&value)
->>>>>>> 6d150153
             .send()
             .await
             .handle_json_response()
